# flake8: noqa
"""Porcupine is a simple editor.

You are probably reading this because you want to learn how Porcupine
works or write fun plugins for it. I recommend getting started with the
plugin API documentation:

    https://akuli.github.io/porcupine/
"""

import pathlib
import shutil
import subprocess

<<<<<<< HEAD
version_info = (0, 76, 5)        # this is updated with bump.py
=======
from porcupine import _run

version_info = (0, 76, 4)        # this is updated with bump.py
>>>>>>> b037248f
__version__ = '%d.%d.%d' % version_info
__author__ = 'Akuli'
__copyright__ = 'Copyright (c) 2017-2020 Akuli'
__license__ = 'MIT'

# attach git stuff to the version if this isn't installed
_here = pathlib.Path(__file__).absolute().parent
if (_here.parent / '.git').is_dir() and shutil.which('git') is not None:
    # running porcupine from git repo
    try:
        __version__ += '+git.' + subprocess.check_output(
            ['git', 'log', '--pretty=format:%h', '-n', '1']).decode('ascii')
    except (OSError, subprocess.CalledProcessError, UnicodeError):   # pragma: no cover
        pass

init = _run.init
get_init_kwargs = _run.get_init_kwargs
run = _run.run
quit = _run.quit
get_main_window = _run.get_main_window
get_tab_manager = _run.get_tab_manager<|MERGE_RESOLUTION|>--- conflicted
+++ resolved
@@ -12,13 +12,9 @@
 import shutil
 import subprocess
 
-<<<<<<< HEAD
-version_info = (0, 76, 5)        # this is updated with bump.py
-=======
 from porcupine import _run
 
-version_info = (0, 76, 4)        # this is updated with bump.py
->>>>>>> b037248f
+version_info = (0, 76, 5)        # this is updated with bump.py
 __version__ = '%d.%d.%d' % version_info
 __author__ = 'Akuli'
 __copyright__ = 'Copyright (c) 2017-2020 Akuli'
